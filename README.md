--- conflicted
+++ resolved
@@ -1,7 +1,6 @@
 # Ultimate Scale
 
 ## Running
-<<<<<<< HEAD
 ### Ubuntu
 - Install FreeType libraries:
     ```
@@ -11,9 +10,6 @@
     ```
     sudo apt install libxcb1-dev libxcb-render0-dev libxcb-shape0-dev libxcb-xfixes0-dev
     ```
-
-=======
->>>>>>> 12bba1ca
 ### Windows
 - Install FreeType libraries as detailed [here](https://github.com/PistonDevelopers/freetype-sys). Place `freetype.dll` next to `ultimate_scale.exe`.
 
